--- conflicted
+++ resolved
@@ -81,63 +81,4 @@
             throw e;
         }
     }
-<<<<<<< HEAD
-=======
-
-    private static Response wrapResponse(Limiter.Listener listener, Response response) throws IOException {
-        // OkHttp guarantees not-null to execute() and callbacks, but not at this level.
-        if (response.body() == null) {
-            listener.onIgnore();
-            return response;
-        } else if (response.body().source().exhausted()) {
-            // this case exists for Feign, which does not properly close empty responses
-            listener.onSuccess();
-            return response;
-        }
-        ResponseBody currentBody = response.body();
-        ResponseBody newResponseBody =
-                ResponseBody.create(
-                        currentBody.contentType(),
-                        currentBody.contentLength(),
-                        wrapSource(currentBody.source(), listener));
-        return response.newBuilder()
-                .body(newResponseBody)
-                .build();
-    }
-
-    private static BufferedSource wrapSource(BufferedSource currentSource, Limiter.Listener listener) {
-        return (BufferedSource) Proxy.newProxyInstance(
-                BufferedSource.class.getClassLoader(),
-                new Class<?>[] {BufferedSource.class},
-                new ReleaseConcurrencyLimitProxy(currentSource, listener));
-    }
-
-    /**
-     * This proxy enables e.g. Okio to make additive additions to their API without breaking us.
-     */
-    private static final class ReleaseConcurrencyLimitProxy implements InvocationHandler {
-        private final BufferedSource delegate;
-        private final Limiter.Listener listener;
-        private boolean closed = false;
-
-        private ReleaseConcurrencyLimitProxy(BufferedSource delegate, Limiter.Listener listener) {
-            this.delegate = delegate;
-            this.listener = listener;
-        }
-
-        @Override
-        public Object invoke(Object _proxy, Method method, Object[] args) throws Throwable {
-            if (method.getName().equals("close") && !closed) {
-                closed = true;
-                listener.onSuccess();
-            }
-
-            try {
-                return method.invoke(delegate, args);
-            } catch (InvocationTargetException e) {
-                throw e.getCause();
-            }
-        }
-    }
->>>>>>> a64984e8
 }